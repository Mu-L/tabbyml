#![deprecated]
use std::sync::Arc;

use anyhow::Result;
use axum::{
    extract::{Path, State},
    http::StatusCode,
    middleware::from_fn_with_state,
    response::Response,
    routing, Json, Router,
};
<<<<<<< HEAD
use hyper::Body;
use juniper_axum::extract::AuthBearer;
use tracing::warn;

use crate::schema::{
    auth::AuthenticationService,
    repository::{RepositoryMeta, RepositoryService, ResolveParams},
=======
pub use resolve::RepositoryCache;
use tracing::{instrument, warn};

use crate::{
    handler::require_login_middleware,
    repositories::resolve::{RepositoryMeta, ResolveParams},
    schema::auth::AuthenticationService,
>>>>>>> 3c327885
};

pub type ResolveState = Arc<dyn RepositoryService>;

pub fn routes(rs: ResolveState, auth: Arc<dyn AuthenticationService>) -> Router {
    Router::new()
        .route("/resolve", routing::get(resolve))
        .route("/resolve/", routing::get(resolve))
        .route("/:name/resolve/.git/", routing::get(not_found))
        .route("/:name/resolve/.git/*path", routing::get(not_found))
        .route("/:name/resolve/", routing::get(resolve_path))
        .route("/:name/resolve/*path", routing::get(resolve_path))
        .route("/:name/meta/", routing::get(meta))
        .route("/:name/meta/*path", routing::get(meta))
        .with_state(rs.clone())
        .fallback(not_found)
        .layer(from_fn_with_state(auth, require_login_middleware))
}

async fn not_found() -> StatusCode {
    StatusCode::NOT_FOUND
}

async fn resolve_path(
    State(rs): State<ResolveState>,
    Path(repo): Path<ResolveParams>,
) -> Result<Response, StatusCode> {
    let Some(conf) = rs.find_repository(repo.name_str()).await else {
        return Err(StatusCode::NOT_FOUND);
    };
    let root = conf.dir();
    let full_path = root.join(repo.os_path());
    let is_dir = tokio::fs::metadata(full_path.clone())
        .await
        .map(|m| m.is_dir())
        .unwrap_or(false);

    if is_dir {
        return match rs.resolve_dir(&repo, root, full_path.clone()).await {
            Ok(resp) => Ok(resp),
            Err(err) => {
                warn!("failed to resolve_dir <{:?}>: {}", full_path, err);
                Err(StatusCode::INTERNAL_SERVER_ERROR)
            }
        };
    }

    match rs.resolve_file(root, &repo).await {
        Ok(resp) => Ok(resp),
        Err(err) => {
            warn!("failed to resolve_file <{:?}>: {}", full_path, err);
            Err(StatusCode::INTERNAL_SERVER_ERROR)
        }
    }
}

async fn meta(
    State(rs): State<ResolveState>,
    Path(repo): Path<ResolveParams>,
) -> Result<Json<RepositoryMeta>, StatusCode> {
    let key = repo.dataset_key();
    if let Some(resp) = rs.resolve_meta(&key).await {
        return Ok(Json(resp));
    }
    Err(StatusCode::NOT_FOUND)
}

async fn resolve(State(rs): State<ResolveState>) -> Result<Response, StatusCode> {
    rs.resolve_all().await.map_err(|_| StatusCode::NOT_FOUND)
}<|MERGE_RESOLUTION|>--- conflicted
+++ resolved
@@ -9,23 +9,14 @@
     response::Response,
     routing, Json, Router,
 };
-<<<<<<< HEAD
-use hyper::Body;
-use juniper_axum::extract::AuthBearer;
 use tracing::warn;
-
-use crate::schema::{
-    auth::AuthenticationService,
-    repository::{RepositoryMeta, RepositoryService, ResolveParams},
-=======
-pub use resolve::RepositoryCache;
-use tracing::{instrument, warn};
 
 use crate::{
     handler::require_login_middleware,
-    repositories::resolve::{RepositoryMeta, ResolveParams},
-    schema::auth::AuthenticationService,
->>>>>>> 3c327885
+    schema::{
+        auth::AuthenticationService,
+        repository::{RepositoryMeta, RepositoryService, ResolveParams},
+    },
 };
 
 pub type ResolveState = Arc<dyn RepositoryService>;
