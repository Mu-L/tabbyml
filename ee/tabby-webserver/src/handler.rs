--- conflicted
+++ resolved
@@ -15,16 +15,9 @@
 use tracing::{error, warn};
 
 use crate::{
-<<<<<<< HEAD
     cron, hub, oauth, repositories,
-    schema::{create_schema, Schema, ServiceLocator},
+    schema::{auth::AuthenticationService, create_schema, Schema, ServiceLocator},
     service::{create_service_locator, event_logger::new_event_logger, start_reload_listener},
-=======
-    cron, hub, oauth,
-    repositories::{self, RepositoryCache},
-    schema::{auth::AuthenticationService, create_schema, Schema, ServiceLocator},
-    service::{create_service_locator, event_logger::new_event_logger},
->>>>>>> 3c327885
     ui,
 };
 
