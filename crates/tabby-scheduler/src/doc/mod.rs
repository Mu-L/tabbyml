--- conflicted
+++ resolved
@@ -52,33 +52,14 @@
     /// into binarized tokens by thresholding on zero.
     async fn build_chunk_attributes(
         &self,
-<<<<<<< HEAD
-        id: String,
-        content: String,
-    ) -> impl Stream<Item = TantivyDocument> {
-        let splitter = TextSplitter::new(CHUNK_SIZE);
-=======
         document: &SourceDocument,
     ) -> BoxStream<(Vec<String>, serde_json::Value)> {
-        let splitter = TextSplitter::default().with_trim_chunks(true);
->>>>>>> 98f1e329
+        let splitter = TextSplitter::new(CHUNK_SIZE);
         let embedding = self.embedding.clone();
         let content = document.body.clone();
 
-<<<<<<< HEAD
-        stream! {
-            let schema = DocSearchSchema::instance();
-            for (chunk_id, chunk_text) in splitter.chunks(&content).enumerate() {
-                let mut doc = doc! {
-                    schema.field_id => id.clone(),
-                    schema.field_chunk_id => chunk_id.to_string(),
-                    schema.field_chunk_text => chunk_text.to_owned(),
-                };
-
-=======
         let s = stream! {
-            for chunk_text in splitter.chunks(&content, CHUNK_SIZE) {
->>>>>>> 98f1e329
+            for chunk_text in splitter.chunks(&content) {
                 let embedding = match embedding.embed(chunk_text).await {
                     Ok(embedding) => embedding,
                     Err(err) => {
